﻿using System;
using System.Reflection;
using System.Runtime.InteropServices;

[assembly: AssemblyTitle(Consts.Title)]
[assembly: AssemblyDescription(Consts.Description)]
[assembly: AssemblyCopyright(Consts.Copyright)]
[assembly: AssemblyCulture("")]
[assembly: AssemblyVersion(Consts.Version)]
[assembly: AssemblyConfiguration(Consts.Configuration)]
[assembly: AssemblyCompany(Consts.Company)]
[assembly: AssemblyProduct(Consts.Product)]
[assembly: AssemblyTrademark("")]

#if !NET_CORE
[assembly: CLSCompliant(Consts.CLSCompliant)]
#endif

#if !PCL
// Setting ComVisible to false makes the types in this assembly not visible
// to COM components.  If you need to access a type in this assembly from
// COM, set the ComVisible attribute to true on that type.
<<<<<<< HEAD
[assembly: ComVisible(Consts.ComVisible)]

// The following GUID is for the ID of the typelib if this project is exposed to COM
[assembly: Guid(Consts.Guid)]
#endif
=======
[assembly: ComVisible(false)]
>>>>>>> 08f058bf
<|MERGE_RESOLUTION|>--- conflicted
+++ resolved
@@ -16,16 +16,12 @@
 [assembly: CLSCompliant(Consts.CLSCompliant)]
 #endif
 
-#if !PCL
+#if !PCL && !NET_CORE
 // Setting ComVisible to false makes the types in this assembly not visible
 // to COM components.  If you need to access a type in this assembly from
 // COM, set the ComVisible attribute to true on that type.
-<<<<<<< HEAD
 [assembly: ComVisible(Consts.ComVisible)]
 
 // The following GUID is for the ID of the typelib if this project is exposed to COM
 [assembly: Guid(Consts.Guid)]
-#endif
-=======
-[assembly: ComVisible(false)]
->>>>>>> 08f058bf
+#endif